#!/usr/bin/python

"""BACnet Python Package"""

#
#   Platform Check
#

import sys as _sys
import warnings as _warnings

_supported_platforms = ('linux', 'win32', 'darwin')

if _sys.platform not in _supported_platforms:
    _warnings.warn("unsupported platform", RuntimeWarning)

#
#   Project Metadata
#

<<<<<<< HEAD
__version__ = '0.17.3'
=======
__version__ = '0.17.4'
>>>>>>> 6582ba76
__author__ = 'Joel Bender'
__email__ = 'joel@carrickbender.com'

#
#   Communications Core Modules
#

from . import comm
from . import task
from . import singleton
from . import capability
from . import iocb

#
#   Link Layer Modules
#

from . import pdu
from . import vlan

#
#   Network Layer Modules
#

from . import npdu
from . import netservice

#
#   Virtual Link Layer Modules
#

from . import bvll
from . import bvllservice
from . import bsll
from . import bsllservice

#
#   Application Layer Modules
#

from . import primitivedata
from . import constructeddata
from . import basetypes

from . import object

from . import apdu

from . import app
from . import appservice

from . import local
from . import service

#
#   Analysis
#

from . import analysis<|MERGE_RESOLUTION|>--- conflicted
+++ resolved
@@ -18,11 +18,7 @@
 #   Project Metadata
 #
 
-<<<<<<< HEAD
-__version__ = '0.17.3'
-=======
 __version__ = '0.17.4'
->>>>>>> 6582ba76
 __author__ = 'Joel Bender'
 __email__ = 'joel@carrickbender.com'
 
