#!/usr/bin/env python

"""
This application presents a 'console' prompt to the user asking for read commands
which create ReadPropertyRequest PDUs, then lines up the coorresponding ReadPropertyACK
and prints the value.
"""

import sys

from bacpypes.debugging import bacpypes_debugging, ModuleLogger
from bacpypes.consolelogging import ConfigArgumentParser
from bacpypes.consolecmd import ConsoleCmd

from bacpypes.core import run, enable_sleeping
from bacpypes.iocb import IOCB

from bacpypes.pdu import Address
from bacpypes.apdu import ReadPropertyRequest, ReadPropertyACK
from bacpypes.primitivedata import Unsigned
from bacpypes.constructeddata import Array
<<<<<<< HEAD
=======

from bacpypes.app import BIPSimpleApplication
from bacpypes.object import get_object_class, get_datatype
from bacpypes.service.device import LocalDeviceObject
>>>>>>> 37561fbd

# some debugging
_debug = 0
_log = ModuleLogger(globals())

# globals
this_application = None

<<<<<<< HEAD
        # keep track of requests to line up responses
        self._request = None

    def request(self, apdu):
        if _debug: ReadPropertyApplication._debug("request %r", apdu)

        # save a copy of the request
        self._request = apdu

        # forward it along
        BIPSimpleApplication.request(self, apdu)

    def confirmation(self, apdu):
        if _debug: ReadPropertyApplication._debug("confirmation %r", apdu)

        if isinstance(apdu, Error):
            sys.stdout.write("error: %s\n" % (apdu.errorCode,))
            sys.stdout.flush()

        elif isinstance(apdu, AbortPDU):
            apdu.debug_contents()

        elif (isinstance(self._request, ReadPropertyRequest)) and (isinstance(apdu, ReadPropertyACK)):
            # find the datatype
            datatype = get_datatype(apdu.objectIdentifier[0], apdu.propertyIdentifier)
            if _debug: ReadPropertyApplication._debug("    - datatype: %r", datatype)
            if not datatype:
                raise TypeError("unknown datatype")

            # special case for array parts, others are managed by cast_out
            if issubclass(datatype, Array) and (apdu.propertyArrayIndex is not None):
                if apdu.propertyArrayIndex == 0:
                    value = apdu.propertyValue.cast_out(Unsigned)
                else:
                    value = apdu.propertyValue.cast_out(datatype.subtype)
            else:
                value = apdu.propertyValue.cast_out(datatype)
            if _debug: ReadPropertyApplication._debug("    - value: %r", value)

            sys.stdout.write(str(value) + '\n')
            if hasattr(value, 'debug_contents'):
                value.debug_contents(file=sys.stdout)
            sys.stdout.flush()

bacpypes_debugging(ReadPropertyApplication)
=======
>>>>>>> 37561fbd

#
#   ReadPropertyConsoleCmd
#

@bacpypes_debugging
class ReadPropertyConsoleCmd(ConsoleCmd):

    def do_read(self, args):
        """read <addr> <type> <inst> <prop> [ <indx> ]"""
        args = args.split()
        if _debug: ReadPropertyConsoleCmd._debug("do_read %r", args)

        try:
            addr, obj_type, obj_inst, prop_id = args[:4]

            if obj_type.isdigit():
                obj_type = int(obj_type)
            elif not get_object_class(obj_type):
                raise ValueError("unknown object type")

            obj_inst = int(obj_inst)

            datatype = get_datatype(obj_type, prop_id)
            if not datatype:
                raise ValueError("invalid property for object type")

            # build a request
            request = ReadPropertyRequest(
                objectIdentifier=(obj_type, obj_inst),
                propertyIdentifier=prop_id,
                )
            request.pduDestination = Address(addr)

            if len(args) == 5:
                request.propertyArrayIndex = int(args[4])
            if _debug: ReadPropertyConsoleCmd._debug("    - request: %r", request)

            # make an IOCB
            iocb = IOCB(request)
            if _debug: ReadPropertyConsoleCmd._debug("    - iocb: %r", iocb)

            # give it to the application
            this_application.request_io(iocb)

            # wait for it to complete
            iocb.wait()

            # do something for error/reject/abort
            if iocb.ioError:
                sys.stdout.write(str(iocb.ioError) + '\n')

            # do something for success
            elif iocb.ioResponse:
                apdu = iocb.ioResponse

                # should be an ack
                if not isinstance(apdu, ReadPropertyACK):
                    if _debug: ReadPropertyConsoleCmd._debug("    - not an ack")
                    return

                # find the datatype
                datatype = get_datatype(apdu.objectIdentifier[0], apdu.propertyIdentifier)
                if _debug: ReadPropertyConsoleCmd._debug("    - datatype: %r", datatype)
                if not datatype:
                    raise TypeError("unknown datatype")

                # special case for array parts, others are managed by cast_out
                if issubclass(datatype, Array) and (apdu.propertyArrayIndex is not None):
                    if apdu.propertyArrayIndex == 0:
                        value = apdu.propertyValue.cast_out(Unsigned)
                    else:
                        value = apdu.propertyValue.cast_out(datatype.subtype)
                else:
                    value = apdu.propertyValue.cast_out(datatype)
                if _debug: ReadPropertyConsoleCmd._debug("    - value: %r", value)

                sys.stdout.write(str(value) + '\n')
                if hasattr(value, 'debug_contents'):
                    value.debug_contents(file=sys.stdout)
                sys.stdout.flush()

<<<<<<< HEAD
        except Exception as err:
            ReadPropertyConsoleCmd._exception("exception: %r", err)

    def do_rt(self, args):
        """
        rt [ address [ net [ net ... ]]]

        positional arguments:
            address             router address
            net                 reachable network(s)

        Print, add, or remove internal routing table references.

        If the address and network(s) are not provided, the current contents
        of the routing table is printed out.
        """
        args = args.split()
        if _debug: ReadPropertyConsoleCmd._debug("do_rt %r", args)

        # simplify the code a little
        nsap = this_application.nsap

        if not args:
            if _debug: ReadPropertyConsoleCmd._debug("    - print the contents")

            # loop through the router references, ignore the adapter
            for ref in nsap.routers.values():
                print("%s %s" % (ref.address, ref.networks))
        else:
            addr = Address(args[0])
            if _debug: ReadPropertyConsoleCmd._debug("    - addr: %r", addr)
            nets = [int(arg) for arg in args[1:]]
            if _debug: ReadPropertyConsoleCmd._debug("    - nets: %r", nets)

            if not nets:
                if _debug: ReadPropertyConsoleCmd._debug("    - delete the router")

                nsap.remove_router_references(nsap.adapters[0], addr)
            else:
                if _debug: ReadPropertyConsoleCmd._debug("    - add the references")

                nsap.add_router_references(nsap.adapters[0], addr, nets)
=======
            # do something with nothing?
            else:
                if _debug: ReadPropertyConsoleCmd._debug("    - ioError or ioResponse expected")

        except Exception as error:
            ReadPropertyConsoleCmd._exception("exception: %r", error)

    def do_rtn(self, args):
        """rtn <addr> <net> ... """
        args = args.split()
        if _debug: ReadPropertyConsoleCmd._debug("do_rtn %r", args)

        # safe to assume only one adapter
        adapter = this_application.nsap.adapters[0]
        if _debug: ReadPropertyConsoleCmd._debug("    - adapter: %r", adapter)

        # provide the address and a list of network numbers
        router_address = Address(args[0])
        network_list = [int(arg) for arg in args[1:]]

        # pass along to the service access point
        this_application.nsap.add_router_references(adapter, router_address, network_list)
>>>>>>> 37561fbd


#
#   __main__
#

def main():
    global this_application

    # parse the command line arguments
    args = ConfigArgumentParser(description=__doc__).parse_args()

    if _debug: _log.debug("initialization")
    if _debug: _log.debug("    - args: %r", args)

    # make a device object
    this_device = LocalDeviceObject(
        objectName=args.ini.objectname,
        objectIdentifier=int(args.ini.objectidentifier),
        maxApduLengthAccepted=int(args.ini.maxapdulengthaccepted),
        segmentationSupported=args.ini.segmentationsupported,
        vendorIdentifier=int(args.ini.vendoridentifier),
        )

    # make a simple application
    this_application = BIPSimpleApplication(this_device, args.ini.address)

    # get the services supported
    services_supported = this_application.get_services_supported()
    if _debug: _log.debug("    - services_supported: %r", services_supported)

    # let the device object know
    this_device.protocolServicesSupported = services_supported.value

    # make a console
    this_console = ReadPropertyConsoleCmd()
    if _debug: _log.debug("    - this_console: %r", this_console)

    # enable sleeping will help with threads
    enable_sleeping()

    _log.debug("running")

    run()

<<<<<<< HEAD
except Exception as err:
    _log.exception("an error has occurred: %s", err)
finally:
    _log.debug("finally")
=======
    _log.debug("fini")

if __name__ == "__main__":
    main()
>>>>>>> 37561fbd
<|MERGE_RESOLUTION|>--- conflicted
+++ resolved
@@ -19,13 +19,10 @@
 from bacpypes.apdu import ReadPropertyRequest, ReadPropertyACK
 from bacpypes.primitivedata import Unsigned
 from bacpypes.constructeddata import Array
-<<<<<<< HEAD
-=======
 
 from bacpypes.app import BIPSimpleApplication
 from bacpypes.object import get_object_class, get_datatype
 from bacpypes.service.device import LocalDeviceObject
->>>>>>> 37561fbd
 
 # some debugging
 _debug = 0
@@ -34,54 +31,6 @@
 # globals
 this_application = None
 
-<<<<<<< HEAD
-        # keep track of requests to line up responses
-        self._request = None
-
-    def request(self, apdu):
-        if _debug: ReadPropertyApplication._debug("request %r", apdu)
-
-        # save a copy of the request
-        self._request = apdu
-
-        # forward it along
-        BIPSimpleApplication.request(self, apdu)
-
-    def confirmation(self, apdu):
-        if _debug: ReadPropertyApplication._debug("confirmation %r", apdu)
-
-        if isinstance(apdu, Error):
-            sys.stdout.write("error: %s\n" % (apdu.errorCode,))
-            sys.stdout.flush()
-
-        elif isinstance(apdu, AbortPDU):
-            apdu.debug_contents()
-
-        elif (isinstance(self._request, ReadPropertyRequest)) and (isinstance(apdu, ReadPropertyACK)):
-            # find the datatype
-            datatype = get_datatype(apdu.objectIdentifier[0], apdu.propertyIdentifier)
-            if _debug: ReadPropertyApplication._debug("    - datatype: %r", datatype)
-            if not datatype:
-                raise TypeError("unknown datatype")
-
-            # special case for array parts, others are managed by cast_out
-            if issubclass(datatype, Array) and (apdu.propertyArrayIndex is not None):
-                if apdu.propertyArrayIndex == 0:
-                    value = apdu.propertyValue.cast_out(Unsigned)
-                else:
-                    value = apdu.propertyValue.cast_out(datatype.subtype)
-            else:
-                value = apdu.propertyValue.cast_out(datatype)
-            if _debug: ReadPropertyApplication._debug("    - value: %r", value)
-
-            sys.stdout.write(str(value) + '\n')
-            if hasattr(value, 'debug_contents'):
-                value.debug_contents(file=sys.stdout)
-            sys.stdout.flush()
-
-bacpypes_debugging(ReadPropertyApplication)
-=======
->>>>>>> 37561fbd
 
 #
 #   ReadPropertyConsoleCmd
@@ -164,50 +113,6 @@
                     value.debug_contents(file=sys.stdout)
                 sys.stdout.flush()
 
-<<<<<<< HEAD
-        except Exception as err:
-            ReadPropertyConsoleCmd._exception("exception: %r", err)
-
-    def do_rt(self, args):
-        """
-        rt [ address [ net [ net ... ]]]
-
-        positional arguments:
-            address             router address
-            net                 reachable network(s)
-
-        Print, add, or remove internal routing table references.
-
-        If the address and network(s) are not provided, the current contents
-        of the routing table is printed out.
-        """
-        args = args.split()
-        if _debug: ReadPropertyConsoleCmd._debug("do_rt %r", args)
-
-        # simplify the code a little
-        nsap = this_application.nsap
-
-        if not args:
-            if _debug: ReadPropertyConsoleCmd._debug("    - print the contents")
-
-            # loop through the router references, ignore the adapter
-            for ref in nsap.routers.values():
-                print("%s %s" % (ref.address, ref.networks))
-        else:
-            addr = Address(args[0])
-            if _debug: ReadPropertyConsoleCmd._debug("    - addr: %r", addr)
-            nets = [int(arg) for arg in args[1:]]
-            if _debug: ReadPropertyConsoleCmd._debug("    - nets: %r", nets)
-
-            if not nets:
-                if _debug: ReadPropertyConsoleCmd._debug("    - delete the router")
-
-                nsap.remove_router_references(nsap.adapters[0], addr)
-            else:
-                if _debug: ReadPropertyConsoleCmd._debug("    - add the references")
-
-                nsap.add_router_references(nsap.adapters[0], addr, nets)
-=======
             # do something with nothing?
             else:
                 if _debug: ReadPropertyConsoleCmd._debug("    - ioError or ioResponse expected")
@@ -230,7 +135,6 @@
 
         # pass along to the service access point
         this_application.nsap.add_router_references(adapter, router_address, network_list)
->>>>>>> 37561fbd
 
 
 #
@@ -276,14 +180,7 @@
 
     run()
 
-<<<<<<< HEAD
-except Exception as err:
-    _log.exception("an error has occurred: %s", err)
-finally:
-    _log.debug("finally")
-=======
     _log.debug("fini")
 
 if __name__ == "__main__":
-    main()
->>>>>>> 37561fbd
+    main()